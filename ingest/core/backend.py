--- conflicted
+++ resolved
@@ -11,6 +11,7 @@
 # WITHOUT WARRANTIES OR CONDITIONS OF ANY KIND, either express or implied.
 # See the License for the specific language governing permissions and
 # limitations under the License.
+import os
 import six
 from abc import ABCMeta, abstractmethod
 import requests
@@ -22,16 +23,11 @@
 from ndlib.ndtype import *
 import botocore
 from pkg_resources import resource_filename
-<<<<<<< HEAD
+from ingest.utils import WaitPrinter
 from ndingest.ndingestproj.ndingestproj import NDIngestProj
 from ndingest.ndqueue.uploadqueue import UploadQueue
 from ndingest.settings.settings import Settings
 settings = Settings.load()
-=======
-import os
->>>>>>> d6380460
-
-from ingest.utils import WaitPrinter
 
 
 @six.add_metaclass(ABCMeta)
