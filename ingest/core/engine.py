--- conflicted
+++ resolved
@@ -11,25 +11,19 @@
 # WITHOUT WARRANTIES OR CONDITIONS OF ANY KIND, either express or implied.
 # See the License for the specific language governing permissions and
 # limitations under the License.
+import os
 import time
 import sys
+from math import floor
 from ingest.core.config import Configuration, ConfigFileError
 from six.moves import input
 import logging
 import datetime
 import json
-<<<<<<< HEAD
 from ndlib.ndtype import *
 from ndingest.ndbucket.tilebucket import TileBucket
 from ndingest.settings.settings import Settings
 settings = Settings.load()
-=======
-import time
-import sys
-import os
-from math import floor
-
->>>>>>> 1256ade0
 
 class Engine(object):
     def __init__(self, config_file=None, backend_api_token=None, ingest_job_id=None):
@@ -194,160 +188,59 @@
         logger = logging.getLogger('ingest-client')
 
         # Make sure you are joined
-<<<<<<< HEAD
         # if not self.credentials:
-            # msg = "Cannot start ingest engine.  Credentials not successfully received from the ingest service."
+            # msg = "(pid={}) Cannot start ingest engine.  Credentials not successfully received from the ingest service.".format(os.getpid())
             # logger.error(msg)
             # raise Exception(msg)
-        
+
+        # if self.job_status == 0:
+            # msg = "(pid={}) Cannot start ingest engine.  Ingest job is not ready yet.".format(os.getpid())
+            # logger.error(msg)
+            # raise Exception(msg)
+
         # if self.job_status == INGEST_STATUS_COMPLETE:
-            # msg = "Ingest job already completed. Skipping ingest engine start."
+            # msg = "(pid={}) Ingest job already completed. Skipping ingest engine start.".format(os.getpid())
             # logger.info(msg)
             # raise Exception(msg)
-=======
-        if not self.credentials:
-            msg = "(pid={}) Cannot start ingest engine.  Credentials not successfully received from the ingest service.".format(os.getpid())
-            logger.error(msg)
-            raise Exception(msg)
-
-        if self.job_status == 0:
-            msg = "(pid={}) Cannot start ingest engine.  Ingest job is not ready yet.".format(os.getpid())
-            logger.error(msg)
-            raise Exception(msg)
-
-        if self.job_status == 2:
-            msg = "(pid={}) Ingest job already completed. Skipping ingest engine start.".format(os.getpid())
-            logger.info(msg)
-            raise Exception(msg)
->>>>>>> 1256ade0
 
         # Do some work
         wait_cnt = 0
         while True:
-<<<<<<< HEAD
-            try:
-                # Get a task
-                for message_id, receipt_handle, message_body in self.backend.get_task():
-
-                  if not message_body:
-                    time.sleep(10)
-                    wait_cnt += 1
-                    if wait_cnt == 1:
-                      sys.stdout.write("Waiting for up to 3minutes for upload tasks to appear.")
-                      sys.stdout.flush()
-                      continue
-                    elif wait_cnt < self.msg_wait_iterations:
-                      sys.stdout.write(".")
-                      sys.stdout.flush()
-                      continue
-                    else:
-                      break
-                  wait_cnt = 0
-
-                  # Call path processor
-                  filename = self.path_processor.process(message_body["x_tile"], message_body["y_tile"], message_body["z_tile"], message_body["t_tile"])
-
-                  # Call tile processor
-                  tile_handle = self.tile_processor.process(filename, message_body["x_tile"], message_body["y_tile"], message_body["z_tile"], message_body["t_tile"])
-
-                  try:
-                      tile_handle.seek(0)
-                      tile_bucket = TileBucket(self.nd_proj.project_name, endpoint_url=settings.S3_ENDPOINT)
-                      response = tile_bucket.putObject(tile_handle, self.nd_proj.channel_name, self.nd_proj.resolution, message_body['x_tile'], message_body['y_tile'], message_body['z_tile'], message_id, receipt_handle)
-                      logger.info("Successfully wrote file: {}".format(response.key))
-
-                  except Exception as e:
-                      logger.error("Upload Failed -  X:{} Y:{} Z:{} T:{} - {}".format(message_body["x_tile"], message_body["y_tile"], message_body["z_tile"], message_body["t_tile"], e))
-
-            except KeyboardInterrupt:
-                # Make sure they want to stop this client
-                quit_run = False
-                while True:
-                    quit_uploading = input("Are you sure you want to quit uploading? (y/n)")
-                    if quit_uploading.lower() == "y":
-                        quit_run = True
-                        break
-                    elif quit_uploading.lower() == "n":
-                        print("Continuing...")
-                        break
-                    else:
-                        print("Enter 'y' or 'n' for 'yes' or 'no'")
-
-                if quit_run:
-                    print("Stopping upload engine.")
-                    exiting = True
-                    break
-
-        if not exiting:
-            logger.info("No more tasks remaining.")
-=======
-            # Check if you need to renew credentials
-            if (datetime.datetime.now() - self.credential_create_time).total_seconds() > self.backend.credential_timeout:
-                print("Renewing Credentials")
-                logger.info("Renewing Credentials")
-                self.join()
-
+          # Check if you need to renew credentials
+          if (datetime.datetime.now() - self.credential_create_time).total_seconds() > self.backend.credential_timeout:
+              print("Renewing Credentials")
+              logger.info("Renewing Credentials")
+              self.join()
+            
             # Get a task
-            message_id, receipt_handle, msg = self.backend.get_task()
-
-            if not msg:
+            for message_id, receipt_handle, message_body in self.backend.get_task():
+
+              if not message_body:
                 time.sleep(10)
                 wait_cnt += 1
                 if wait_cnt < self.msg_wait_iterations:
-                    # Compute time
-                    wait_min = int(floor((10 * wait_cnt) / 60))
-                    wait_sec = int((10 * wait_cnt) % 60)
-
-                    print("(pid={}) Waited {} min {} sec of 3 minutes for upload tasks to appear...".format(os.getpid(),
-                                                                                                            wait_min,
-                                                                                                            wait_sec))
-                    continue
+                  # Compute time
+                  wait_mins = int(floor((10 * wait_cnt) / 60))
+                  wait_sec = int((10 * wait_cnt) % 60)
+
+                  print("(pid={}) Waited {} min {} sec of 3 minutes for upload tasks to appear...".format(os.getpid(), wait_min, wait_sec))
+                  continue
                 else:
-                    break
-
-            wait_cnt = 0
-            key_parts = self.backend.decode_tile_key(msg['tile_key'])
-            logger.info("(pid={}) Processing Task -  X:{} Y:{} Z:{} T:{}".format(os.getpid(),
-                                                                                 key_parts["x_index"],
-                                                                                 key_parts["y_index"],
-                                                                                 key_parts["z_index"],
-                                                                                 key_parts["t_index"]))
-
-            # Call path processor
-            filename = self.path_processor.process(key_parts["x_index"],
-                                                   key_parts["y_index"],
-                                                   key_parts["z_index"],
-                                                   key_parts["t_index"])
-
-            # Call tile processor
-            handle = self.tile_processor.process(filename,
-                                                 key_parts["x_index"],
-                                                 key_parts["y_index"],
-                                                 key_parts["z_index"],
-                                                 key_parts["t_index"])
-
-            try:
-                metadata = {'chunk_key': msg['chunk_key'],
-                            'ingest_job': self.ingest_job_id,
-                            'parameters': self.job_params,
-                            }
-                handle.seek(0)
-                response = self.backend.bucket.put_object(ACL='private',
-                                                          Body=handle,
-                                                          Key=msg['tile_key'],
-                                                          Metadata={
-                                                              'message_id': message_id,
-                                                              'receipt_handle': receipt_handle,
-                                                              'metadata': json.dumps(metadata)
-                                                          },
-                                                          StorageClass='STANDARD')
-                logger.info("(pid={}) Successfully wrote file: {}".format(os.getpid(), response.key))
-
-            except Exception as e:
-                logger.error("(pid={}) Upload Failed -  X:{} Y:{} Z:{} T:{} - {}".format(os.getpid(),
-                                                                                         key_parts["x_index"],
-                                                                                         key_parts["y_index"],
-                                                                                         key_parts["z_index"],
-                                                                                         key_parts["t_index"],
-                                                                                         e))
->>>>>>> 1256ade0
+                  break
+
+              wait_cnt = 0
+
+              # Call path processor
+              filename = self.path_processor.process(message_body["x_tile"], message_body["y_tile"], message_body["z_tile"], message_body["t_tile"])
+
+              # Call tile processor
+              tile_handle = self.tile_processor.process(filename, message_body["x_tile"], message_body["y_tile"], message_body["z_tile"], message_body["t_tile"])
+
+              try:
+                  tile_handle.seek(0)
+                  tile_bucket = TileBucket(self.nd_proj.project_name, endpoint_url=settings.S3_ENDPOINT)
+                  response = tile_bucket.putObject(tile_handle, self.nd_proj.channel_name, self.nd_proj.resolution, message_body['x_tile'], message_body['y_tile'], message_body['z_tile'], message_id, receipt_handle)
+                  logger.info("Successfully wrote file: {}".format(response.key))
+
+              except Exception as e:
+                  logger.error("Upload Failed -  X:{} Y:{} Z:{} T:{} - {}".format(message_body["x_tile"], message_body["y_tile"], message_body["z_tile"], message_body["t_tile"], e))