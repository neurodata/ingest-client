# Copyright 2016 The Johns Hopkins University Applied Physics Laboratory
#
# Licensed under the Apache License, Version 2.0 (the "License");
# you may not use this file except in compliance with the License.
# You may obtain a copy of the License at
#
#     http://www.apache.org/licenses/LICENSE-2.0
#
# Unless required by applicable law or agreed to in writing, software
# distributed under the License is distributed on an "AS IS" BASIS,
# WITHOUT WARRANTIES OR CONDITIONS OF ANY KIND, either express or implied.
# See the License for the specific language governing permissions and
# limitations under the License.
import sys
sys.path.append('..')
from ingest.core.engine import Engine
from ingest.core.config import ConfigFileError
from six.moves import input
import argparse
<<<<<<< HEAD
=======
import sys
import multiprocessing as mp
import os
import time

from ingest.core.backend import BossBackend

>>>>>>> 1256ade0

def get_confirmation(prompt):
    """Method to confirm decisions

    Args:
        prompt(str): Question to ask the user

    Returns:
        (bool): True indicating yes, False indicating no
    """
    decision = False
    while True:
        confirm = input("{} (y/n): ".format(prompt))
        if confirm.lower() == "y":
            decision = True
            break
        elif confirm.lower() == "n":
            decision = False
            break
        else:
            print("Enter 'y' or 'n' for 'yes' or 'no'")

    return decision


def worker_process_run(config_file, api_token, job_id, pipe):
    """A worker process main execution function. Generates an engine, and joins the job
       (that was either created by the main process or joined by it).
       Ends when no more tasks are left that can be executed.

    Args:
        config_file(str): the path to the configuration file to initialize the engine with.
        api_token(str): the token to initialize the engine with.
        job_id(int): the id of the job the engine needs to join with.
        pipe(multiprocessing.Pipe): the receiving end of the pipe that communicates with the master process.
    """

    print("Creating new worker process, pid={}.".format(os.getpid()))
    # Create the engine
    try:
        engine = Engine(config_file, api_token, job_id)
    except ConfigFileError as err:
        print("ERROR (pid: {}): {}".format(os.getpid(), err))
        sys.exit(1)

    # Join job
    engine.join()

    # Start it up!
    should_run = True
    while should_run:
        try:
            engine.run()
            # run will end if no more jobs are available
            should_run = False
        except KeyboardInterrupt:
            # Make sure they want to stop this client, wait for the main process to send the next step
            should_run = pipe.recv()
    print("  - Process pid={} finished gracefully.".format(os.getpid()))
    

def main():
    parser = argparse.ArgumentParser(description="Client for facilitating large-scale data ingest",
                                     formatter_class=argparse.RawDescriptionHelpFormatter,
                                     epilog="Visit https://docs.theBoss.io for more details")

    parser.add_argument("--api-token", "-a",
                        default=None,
                        help="Token for API authentication. If not provided and ndio is configured those credentials will automatically be used.")
    parser.add_argument("--job-id", "-j",
                        default=None,
                        help="ID of the ingest job if joining an existing ingest job")
    parser.add_argument("--log-file", "-l",
                        default=None,
                        help="Absolute path to the logfile to use")
    parser.add_argument("--cancel", "-c",
                        action="store_true",
                        default=None,
                        help="Flag indicating if you'd like to cancel (and remove) an ingest job. This will not delete data already ingested, but will prevent continuing this ingest job.")
    parser.add_argument("--processes_nb", "-p", type=int,
                        default=1,
                        help="The number of client processes that will upload the images of the ingest job.")
    parser.add_argument("config_file", nargs='?', help="Path to the ingest job configuration file")

    args = parser.parse_args()

    # Make sure you have a config file
    if args.config_file is None:
        if args.cancel:
            # If no config is provided and you are deleting, the client defaults to the production Boss stack
            boss_backend_params = {"client": {
                "backend": {
                    "name": "boss",
                    "class": "BossBackend",
                    "host": "api.theboss.io",
                    "protocol": "https"}}}
            backend = BossBackend(boss_backend_params)
            backend.setup(args.api_token)

            # Trying to cancel
            if args.job_id is None:
                parser.print_usage()
                print("Error: You must provide an ingest job ID to cancel")
                sys.exit(1)

            if not get_confirmation("Are you sure you want to cancel ingest job {}? ".format(args.job_id)):
                print("Command ignored. Job not cancelled")
                sys.exit(0)

            backend.cancel(args.job_id)
            print("Ingest job {} successfully cancelled.".format(args.job_id))
            sys.exit(0)
        else:
            # Not deleting, so you need a config file
            parser.print_usage()
            print("Error: Ingest Job Configuration File is required")
            sys.exit(1)

    # Create an engine instance
    try:
        engine = Engine(args.config_file, args.api_token, args.job_id)
    except ConfigFileError as err:
        print("ERROR: {}".format(err))
        sys.exit(1)

    if args.cancel:
        # Trying to cancel
        if args.job_id is None:
            parser.print_usage()
            print("Error: You must provide an ingest job ID to cancel")
            sys.exit(1)

        if not get_confirmation("Are you sure you want to cancel ingest job {}? ".format(args.job_id)):
            print("Command ignored. Job not cancelled")
            sys.exit(0)

        engine.cancel()
        print("Ingest job {} successfully cancelled.".format(args.job_id))
        sys.exit(0)

    else:
        # Trying to create or join an ingest
        if args.job_id is None:
            # Creating a new session - make sure the user wants to do this.
            if not get_confirmation("Would you like to create a NEW ingest job?"):
                # Don't want to create a new job
                print("Ingest job cancelled")
                sys.exit(0)
        else:
            # Resuming a session - make sure the user wants to do this.
            if not get_confirmation("Are you sure you want to resume ingest job {}?".format(args.job_id)):
                # Don't want to resume
                print("Ingest job cancelled")
                sys.exit(0)

    # Setup engine instance.  Prompt user to confirm things if needed
    question_msgs = engine.setup(args.log_file)
    if question_msgs:
        for msg in question_msgs:
            if not get_confirmation(msg):
                print("Ingest job cancelled")
                sys.exit(0)

    if args.job_id is None:
        # Create job
        engine.create_job()
        print("Successfully Created Ingest Job ID: {}".format(engine.ingest_job_id))
        print("Note: You need this ID to continue this job later!")

        if not get_confirmation("Do you want to start uploading now?"):
            print("OK - Your job is ready and waiting for you. You can resume by providing Ingest Job ID '{}' to the client".format(engine.ingest_job_id))
            sys.exit(0)

        # Join job
        engine.join()

    else:
        # Join job
        engine.join()

    # Create worker processes if necessary
    workers = []
    for i in range(args.processes_nb - 1):
        new_pipe = mp.Pipe(False)
        new_process = mp.Process(target=worker_process_run, args=(args.config_file, args.api_token,
                                                                  engine.ingest_job_id, new_pipe[0]))
        workers.append((new_process, new_pipe[1]))
        new_process.start()

    # Start the main process engine
    start_time = time.time()
    should_run = True
    while should_run:
        try:
            engine.run()
            # run will end if no more jobs are available, join other processes
            should_run = False
        except KeyboardInterrupt:
            # Make sure they want to stop this client
            while True:
                quit_uploading = input("Are you sure you want to quit uploading? (y/n)")
                if quit_uploading.lower() == "y":
                    print("Stopping upload engine.")
                    should_run = False
                    break
                elif quit_uploading.lower() == "n":
                    print("Continuing...")
                    break
                else:
                    print("Enter 'y' or 'n' for 'yes' or 'no'")

            # notify the worker processes that they should stop execution
            for _, worker_pipe in workers:
                worker_pipe.send(should_run)
        
    print("Waiting for worker processes to close...")
    time.sleep(1)  # Make sure workers have cleaned up
    for worker_process, worker_pipe in workers:
        worker_process.join()
        worker_pipe.close()

    print("No more tasks remaining.")
    print("Upload finished after {} seconds.".format(time.time() - start_time))


if __name__ == '__main__':
    main()<|MERGE_RESOLUTION|>--- conflicted
+++ resolved
@@ -12,21 +12,15 @@
 # See the License for the specific language governing permissions and
 # limitations under the License.
 import sys
+import multiprocessing as mp
+import os
+import time
 sys.path.append('..')
 from ingest.core.engine import Engine
 from ingest.core.config import ConfigFileError
 from six.moves import input
 import argparse
-<<<<<<< HEAD
-=======
-import sys
-import multiprocessing as mp
-import os
-import time
-
 from ingest.core.backend import BossBackend
-
->>>>>>> 1256ade0
 
 def get_confirmation(prompt):
     """Method to confirm decisions
