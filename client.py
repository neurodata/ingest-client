# Copyright 2016 The Johns Hopkins University Applied Physics Laboratory
#
# Licensed under the Apache License, Version 2.0 (the "License");
# you may not use this file except in compliance with the License.
# You may obtain a copy of the License at
#
#     http://www.apache.org/licenses/LICENSE-2.0
#
# Unless required by applicable law or agreed to in writing, software
# distributed under the License is distributed on an "AS IS" BASIS,
# WITHOUT WARRANTIES OR CONDITIONS OF ANY KIND, either express or implied.
# See the License for the specific language governing permissions and
# limitations under the License.
from ingest.core.engine import Engine
from ingest.core.config import ConfigFileError
from six.moves import input
import argparse
import sys
import multiprocessing as mp
import os
import time

from ingest.core.backend import BossBackend


def get_confirmation(prompt):
    """Method to confirm decisions

    Args:
        prompt(str): Question to ask the user

    Returns:
        (bool): True indicating yes, False indicating no
    """
    decision = False
    while True:
        confirm = input("{} (y/n): ".format(prompt))
        if confirm.lower() == "y":
            decision = True
            break
        elif confirm.lower() == "n":
            decision = False
            break
        else:
            print("Enter 'y' or 'n' for 'yes' or 'no'")

    return decision

def worker_process_run(config_file, api_token, job_id, pipe):
    """A worker process main execution function. Generates an engine, and joins the job
       (that was either created by the main process or joined by it).
       Ends when no more tasks are left that can be executed.

    Args:
        config_file(str): the path to the configuration file to initialize the engine with.
        api_token(str): the token to initialize the engine with.
        job_id(int): the id of the job the engine needs to join with.
        pipe(multiprocessing.Pipe): the receiving end of the pipe that communicates with the master process.
    """

    print("Creating new worker process, pid={}.".format(os.getpid()))
    # Create the engine
    try:
        engine = Engine(config_file, api_token, job_id)
    except ConfigFileError as err:
        print("ERROR (pid: {}): {}".format(os.getpid(), err))
        sys.exit(1)

    # Join job
    engine.join()

    # Start it up!
    should_run = True
    while should_run:
        try:
            engine.run()
            # run will end if no more jobs are available
            should_run = False
        except KeyboardInterrupt:
            # Make sure they want to stop this client, wait for the main process to send the next step
            should_run = pipe.recv()
    print("Process pid={} finished gracefully.".format(os.getpid()))
    

def main():
    parser = argparse.ArgumentParser(description="Client for facilitating large-scale data ingest",
                                     formatter_class=argparse.RawDescriptionHelpFormatter,
                                     epilog="Visit https://docs.theBoss.io for more details")

    parser.add_argument("--api-token", "-a",
                        default=None,
                        help="Token for API authentication. If not provided and ndio is configured those credentials will automatically be used.")
    parser.add_argument("--job-id", "-j",
                        default=None,
                        help="ID of the ingest job if joining an existing ingest job")
    parser.add_argument("--log-file", "-l",
                        default=None,
                        help="Absolute path to the logfile to use")
    parser.add_argument("--cancel", "-c",
                        action="store_true",
                        default=None,
                        help="Flag indicating if you'd like to cancel (and remove) an ingest job. This will not delete data already ingested, but will prevent continuing this ingest job.")
<<<<<<< HEAD
    parser.add_argument("config_file", nargs='?', help="Path to the ingest job configuration file")
=======
    parser.add_argument("--processes_nb", "-p", type=int,
                        default=1,
                        help="The number of client processes that will upload the images of the ingest job.")
    parser.add_argument("config_file", help="Path to the ingest job configuration file")
>>>>>>> 7ff9c9c6

    args = parser.parse_args()

    # Make sure you have a config file
    if args.config_file is None:
        if args.cancel:
            # If no config is provided and you are deleting, the client defaults to the production Boss stack
            boss_backend_params = {"client": {
                "backend": {
                    "name": "boss",
                    "class": "BossBackend",
                    "host": "api.theboss.io",
                    "protocol": "https"}}}
            backend = BossBackend(boss_backend_params)
            backend.setup(args.api_token)

            # Trying to cancel
            if args.job_id is None:
                parser.print_usage()
                print("Error: You must provide an ingest job ID to cancel")
                sys.exit(1)

            if not get_confirmation("Are you sure you want to cancel ingest job {}? ".format(args.job_id)):
                print("Command ignored. Job not cancelled")
                sys.exit(0)

            backend.cancel(args.job_id)
            print("Ingest job {} successfully cancelled.".format(args.job_id))
            sys.exit(0)
        else:
            # Not deleting, so you need a config file
            parser.print_usage()
            print("Error: Ingest Job Configuration File is required")
            sys.exit(1)

    # Create an engine instance
    try:
        engine = Engine(args.config_file, args.api_token, args.job_id)
    except ConfigFileError as err:
        print("ERROR: {}".format(err))
        sys.exit(1)

    if args.cancel:
        # Trying to cancel
        if args.job_id is None:
            parser.print_usage()
            print("Error: You must provide an ingest job ID to cancel")
            sys.exit(1)

        if not get_confirmation("Are you sure you want to cancel ingest job {}? ".format(args.job_id)):
            print("Command ignored. Job not cancelled")
            sys.exit(0)

        engine.cancel()
        print("Ingest job {} successfully cancelled.".format(args.job_id))
        sys.exit(0)

    else:
        # Trying to create or join an ingest
        if args.job_id is None:
            # Creating a new session - make sure the user wants to do this.
            if not get_confirmation("Would you like to create a NEW ingest job?"):
                # Don't want to create a new job
                print("Ingest job cancelled")
                sys.exit(0)
        else:
            # Resuming a session - make sure the user wants to do this.
            if not get_confirmation("Are you sure you want to resume ingest job {}?".format(args.job_id)):
                # Don't want to resume
                print("Ingest job cancelled")
                sys.exit(0)

    # Setup engine instance.  Prompt user to confirm things if needed
    question_msgs = engine.setup(args.log_file)
    if question_msgs:
        for msg in question_msgs:
            if not get_confirmation(msg):
                print("Ingest job cancelled")
                sys.exit(0)

    if args.job_id is None:
        # Create job
        engine.create_job()
        print("Successfully Created Ingest Job ID: {}".format(engine.ingest_job_id))
        print("Note: You need this ID to continue this job later!")

        if not get_confirmation("Do you want to start uploading now?"):
            print("OK - Your job is ready and waiting for you. You can resume by providing Ingest Job ID '{}' to the client".format(engine.ingest_job_id))
            sys.exit(0)

        # Join job
        engine.join()

    else:
        # Join job
        engine.join()

    # Create worker processes if necessary
    workers = []
    for i in range(args.processes_nb - 1):
        new_pipe = mp.Pipe(False)
        new_process = mp.Process(target=worker_process_run, args=(args.config_file, args.api_token, engine.ingest_job_id, new_pipe[0]))
        workers.append((new_process, new_pipe[1]))
        new_process.start()

    # Start it up!
    start_time = time.time()
    should_run = True
    while should_run:
        try:
            engine.run()
            # run will end if no more jobs are available, join other processes
            should_run = False
        except KeyboardInterrupt:
            # Make sure they want to stop this client
            quit_run = False
            while True:
                quit_uploading = input("Are you sure you want to quit uploading? (y/n)")
                if quit_uploading.lower() == "y":
                    quit_run = True
                    break
                elif quit_uploading.lower() == "n":
                    print("Continuing...")
                    break
                else:
                    print("Enter 'y' or 'n' for 'yes' or 'no'")

            # notify the worker processes if they should stop execution
            for _, worker_pipe in workers:
                worker_pipe.send(quit_uploading.lower() == "n")

            if quit_run:
                print("Stopping upload engine.")
                should_run = False
                break
        
    print("Waiting for worker processes.")
    for worker_process, worker_pipe in workers:
        worker_process.join()
        worker_pipe.close()

    print("No more tasks remaining.")
    print("Upload finished after {} seconds.".format(time.time() - start_time))


if __name__ == '__main__':
    main()<|MERGE_RESOLUTION|>--- conflicted
+++ resolved
@@ -100,14 +100,10 @@
                         action="store_true",
                         default=None,
                         help="Flag indicating if you'd like to cancel (and remove) an ingest job. This will not delete data already ingested, but will prevent continuing this ingest job.")
-<<<<<<< HEAD
-    parser.add_argument("config_file", nargs='?', help="Path to the ingest job configuration file")
-=======
     parser.add_argument("--processes_nb", "-p", type=int,
                         default=1,
                         help="The number of client processes that will upload the images of the ingest job.")
-    parser.add_argument("config_file", help="Path to the ingest job configuration file")
->>>>>>> 7ff9c9c6
+    parser.add_argument("config_file", nargs='?', help="Path to the ingest job configuration file")
 
     args = parser.parse_args()
 
